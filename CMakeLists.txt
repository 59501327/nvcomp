--- conflicted
+++ resolved
@@ -10,13 +10,10 @@
 set(CMAKE_CUDA_STANDARD 14)
 set(CMAKE_CXX_EXTENSIONS OFF)
 
-<<<<<<< HEAD
-=======
 list( APPEND CMAKE_MODULE_PATH
   ${CMAKE_SOURCE_DIR}/cmake
 )
 
->>>>>>> 2b65ff9f
 find_package(CUDAToolkit REQUIRED)
 
 if ("${CMAKE_CXX_COMPILER_ID}" MATCHES "GNU" OR
@@ -95,12 +92,8 @@
 endif()
 
 if( DEFINED NVCOMP_EXTS_ROOT )
-<<<<<<< HEAD
+  unset( NVCOMP_FIND_QUIET )
   set( ENV{gdeflate_ROOT} ${NVCOMP_EXTS_ROOT} )
-=======
-  unset( NVCOMP_FIND_QUIET )
-  set( ENV{GDEFLATE_ROOT} ${NVCOMP_EXTS_ROOT} )
->>>>>>> 2b65ff9f
   set( ENV{bitcomp_ROOT} ${NVCOMP_EXTS_ROOT} )
 endif()
 
@@ -110,14 +103,9 @@
   add_definitions(-DENABLE_BITCOMP)
 endif()
 
-<<<<<<< HEAD
-find_package(gdeflate)
+find_package(gdeflate ${NVCOMP_FIND_QUIET})
 if (gdeflate_FOUND)
   message (STATUS "Found gdeflate")
-=======
-find_package(gdeflate ${NVCOMP_FIND_QUIET})
-if (GDEFLATE_FOUND)
->>>>>>> 2b65ff9f
   add_definitions(-DENABLE_GDEFLATE)
 
   # Find ZLIB for CPU compression
